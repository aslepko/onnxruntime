// Copyright (c) Microsoft Corporation. All rights reserved.
// Licensed under the MIT License.

#include "core/graph/constants.h"
#include "core/graph/contrib_ops/attn_lstm_schema_defs.h"
#include "core/graph/contrib_ops/contrib_defs.h"
#include "core/graph/contrib_ops/range_schema_defs.h"
#include "core/graph/contrib_ops/reverse_sequence_schema_defs.h"
#include "core/graph/op.h"
#include "onnx/defs/schema.h"
#include "onnx/defs/shape_inference.h"

#ifdef MICROSOFT_INTERNAL
#include "core/graph/contrib_ops/internal_schema_defs.h"
#endif

namespace ONNX_NAMESPACE {
void convPoolShapeInference(
    ONNX_NAMESPACE::InferenceContext& ctx,
    bool use_dilation, bool require_kernel_shape,
    int input1Idx,
    int input2Idx);
}
namespace onnxruntime {
namespace contrib {
using ONNX_NAMESPACE::AttributeProto;
using ONNX_NAMESPACE::OpSchema;
using ONNX_NAMESPACE::OPTIONAL;

void RegisterContribSchemas() {
  // Register removed experimental ops for backward compatibility.
  // Experimental operators do not have version history. However, RS5 takes bunch of experimental operators
  // as production ops. In order to maintain backward compatibility when the experimental ops are removed from ONNX
  // they need to be added in onnxruntime as contrib ops.
  // ONNX exp ops(Affine, Crop, ParametricSoftplus, ImageScaler, ThresholdedRelu, DynamicSlice, ScaledTanh, MVN) old version history maintenance
  static const char* Affine_ver1_doc = R"DOC(
Affine takes one input data (Tensor<T>) and produces one output data
(Tensor<T>) where the affine function, y = alpha * x + beta,
is applied to the tensor elementwise.
)DOC";

  ONNX_CONTRIB_OPERATOR_SCHEMA(Affine)
      .SinceVersion(1)
      .SetDoc(Affine_ver1_doc)
      .Attr("alpha", "Value of alpha", AttributeProto::FLOAT, 1.0f)
      .Attr("beta", "Value of beta", AttributeProto::FLOAT, 0.0f)
      .Input(0, "X", "1D input tensor", "T")
      .Output(0, "Y", "1D output tensor", "T")
      .TypeConstraint(
          "T",
          {"tensor(float16)", "tensor(float)", "tensor(double)"},
          "Constrain input and output types to float tensors.")
      .TypeAndShapeInferenceFunction(ONNX_NAMESPACE::propagateShapeAndTypeFromFirstInput);

  static const char* ParametricSoftplus_ver1_doc = R"DOC(
ParametricSoftplus takes one input data (Tensor<T>) and produces one output data
(Tensor<T>) where the softplus function, y = alpha * ln(exp(beta * x) + 1), is applied to
the tensor elementwise.
)DOC";

  ONNX_CONTRIB_OPERATOR_SCHEMA(ParametricSoftplus)
      .SinceVersion(1)
      .SetDoc(ParametricSoftplus_ver1_doc)
      .Attr("alpha", "Value of alpha", AttributeProto::FLOAT, OPTIONAL)
      .Attr("beta", "Value of beta", AttributeProto::FLOAT, OPTIONAL)
      .Input(0, "X", "1D input tensor", "T")
      .Output(0, "Y", "1D input tensor", "T")
      .TypeConstraint("T", {"tensor(float16)", "tensor(float)", "tensor(double)"}, "Constrain input and output types to float tensors.")
      .TypeAndShapeInferenceFunction(ONNX_NAMESPACE::propagateShapeAndTypeFromFirstInput);

  static const char* ImageScaler_ver1_doc =
      R"DOC(Scale and bias the input image. Bias values are stored in
the same ordering as the image pixel format.)DOC";

  ONNX_CONTRIB_OPERATOR_SCHEMA(ImageScaler)
      .SinceVersion(1)
      .SetDoc(ImageScaler_ver1_doc)
      .Attr("bias", "Bias applied to each channel, same size as C.", AttributeProto::FLOATS, OPTIONAL)
      .Attr("scale", "The scale to apply.", AttributeProto::FLOAT, 1.0f)
      .Input(0, "input", "Input tensor of shape [N,C,H,W]", "T")
      .Output(0, "output", "Result, has same shape and type as input", "T")
      .TypeConstraint("T", {"tensor(float16)", "tensor(float)", "tensor(double)"}, "Constrain input and output types to float tensors.")
      .TypeAndShapeInferenceFunction(ONNX_NAMESPACE::propagateShapeAndTypeFromFirstInput);

  static const char* Crop_ver1_doc =
      R"DOC(Crop and image to the specified spatial dimensions. If scale is given,
then optionally start the crop offset by the left/top border amounts.
If scale is not provided, crop the borders as provided.)DOC";

  ONNX_CONTRIB_OPERATOR_SCHEMA(Crop)
      .SinceVersion(1)
      .SetDoc(Crop_ver1_doc)
      .Attr("border", "A 1-D values of (leftBorder, topBorder, rightBorder, bottomBorder).", AttributeProto::INTS, OPTIONAL)
      .Attr("scale", "A 1-D values of (height, width).", AttributeProto::INTS, OPTIONAL)
      .Input(0, "input", "Input tensor of shape [N,C,H,W]", "T")
      .Output(0, "output", "Result, has same type as input, with H and W dimensions reduced.", "T")
      .TypeConstraint("T", {"tensor(float16)", "tensor(float)", "tensor(double)"}, "Constrain input and output types to float tensors.");

  static const char* ThresholdedRelu_ver1_doc = R"DOC(
ThresholdedRelu takes one input data (Tensor<T>) and produces one output data
(Tensor<T>) where the rectified linear function, y = x for x > alpha, y = 0 otherwise,
is applied to the tensor elementwise. )DOC";

  ONNX_CONTRIB_OPERATOR_SCHEMA(ThresholdedRelu)
      .SinceVersion(1)
      .SetDoc(ThresholdedRelu_ver1_doc)
      .Attr("alpha", "Threshold value", AttributeProto::FLOAT, 1.0f)
      .Input(0, "X", "Input tensor", "T")
      .Output(0, "Y", "Output tensor", "T")
      .TypeConstraint("T", {"tensor(float16)", "tensor(float)", "tensor(double)"}, "Constrain input and output types to float tensors.")
      .TypeAndShapeInferenceFunction(ONNX_NAMESPACE::propagateShapeAndTypeFromFirstInput);

  static const char* DynamicSlice_ver1_doc = R"DOC(
Produces a slice of the input tensor along multiple axes. Similar to numpy:
https://docs.scipy.org/doc/numpy/reference/arrays.indexing.html
Slices uses `axes`, `starts` and `ends` inputs to specify the start and end
dimension for each axis in the list of axes, it uses this information to
slice the input `data` tensor. If a negative value is passed for any of the
start or end indices, it represent number of elements before the end of that
dimension. If the value passed to start or end is larger than the `n` (the
number of elements in this dimension), it represents `n`. For slicing to the
end of a dimension with unknown size, it is recommended to pass in `INT_MAX`.
If `axes` are omitted, they are set to `[0, ..., ndim-1]`.
Example 1:
  data = [
      [1, 2, 3, 4],
      [5, 6, 7, 8],
  ]
  axes = [0, 1]
  starts = [1, 0]
  ends = [2, 3]
  result = [
      [5, 6, 7],
  ]
Example 2:
  data = [
      [1, 2, 3, 4],
      [5, 6, 7, 8],
  ]
  starts = [0, 1]
  ends = [-1, 1000]
  result = [
      [2, 3, 4],
  ]
)DOC";

  ONNX_CONTRIB_OPERATOR_SCHEMA(DynamicSlice)
      .SinceVersion(1)
      .SetDoc(DynamicSlice_ver1_doc)
      .Input(0, "data", "Tensor of data to extract slices from.", "T")
      .Input(1, "starts", "1-D tensor of starting indices of corresponding axis in `axes`", "Tind")
      .Input(2, "ends", "1-D tensor of ending indices (exclusive) of corresponding axis in axes", "Tind")
      .Input(3, "axes", "1-D tensor of axes that `starts` and `ends` apply to.", "Tind", OpSchema::Optional)
      .Output(0, "output", "Sliced data tensor.", "T")
      .TypeConstraint("T", OpSchema::all_tensor_types(), "Constrain input and output types to all tensor types.")
      .TypeConstraint("Tind", {"tensor(int32)", "tensor(int64)"}, "Constrain indices to integer types");

  ONNX_CONTRIB_OPERATOR_SCHEMA(GivenTensorFill)
      .SinceVersion(1)
      .Input(0, "shape", "The shape of filled tensor", "T", OpSchema::Optional)
      .Output(0, "X", "The filled tensor", "T")
      .TypeConstraint(
          "T",
          {"tensor(float16)", "tensor(float)", "tensor(double)"},
          "Constrain input and output types to float tensors.")
      .Attr("values", "", AttributeProto::FLOATS, OPTIONAL)
      .Attr("shape", "", AttributeProto::INTS, OPTIONAL)
      .Attr("input_as_shape", "", AttributeProto::INT, OPTIONAL)
      .Attr("extra_shape", "", AttributeProto::INTS, OPTIONAL)
      .TypeAndShapeInferenceFunction([](ONNX_NAMESPACE::InferenceContext& ctx) {
        ONNX_NAMESPACE::propagateElemTypeFromInputToOutput(ctx, 0, 0);
        if (ctx.getAttribute("shape") != nullptr) {
          propagateShapeFromAttributeToOutput(ctx, "shape", 0);
          return;
        }
        // The type constraints above do not allow for input_as_shape
        // and may need to be fixed.
        if (getAttribute(ctx, "input_as_shape", 0) != 0)  // dynamic shape
          return;
        std::vector<int64_t> extra_shape;
        getRepeatedAttribute(ctx, "extra_shape", extra_shape);
        if (hasInputShape(ctx, 0)) {
          ONNX_NAMESPACE::TensorShapeProto shape = ctx.getInputType(0)->tensor_type().shape();
          for (auto extra_dim_val : extra_shape) {
            if (extra_dim_val < 0)
              fail_shape_inference(
                  "Negative values are not allowed in a shape specification");
            shape.add_dim()->set_dim_value(extra_dim_val);
          }
          updateOutputShape(ctx, 0, shape);
        }
      });

  static const char* Scale_ver1_doc = R"DOC(
Scale takes one input data (Tensor<float>) and produces one output data
(Tensor<float>) whose value is the input data tensor scaled element-wise.
)DOC";

  ONNX_CONTRIB_OPERATOR_SCHEMA(Scale)
      .SinceVersion(1)
      .Input(0, "input", "Input data to be scaled", "T")
      .Output(0, "output", "Output data after scaling", "T")
      .TypeConstraint(
          "T",
          {"tensor(float16)", "tensor(float)", "tensor(double)"},
          "Constrain input and output types to float tensors.")
      .SetDoc(Scale_ver1_doc)
      .Attr("scale", "The scale to apply.", AttributeProto::FLOAT, 1.0f)
      .TypeAndShapeInferenceFunction(ONNX_NAMESPACE::propagateShapeAndTypeFromFirstInput);

  static const char* GRUUnit_ver1_doc = R"DOC(
GRUUnit computes the activations of a standard GRU,
in a sequence-length aware fashion.
Concretely, given the (fused) inputs X (TxNxD), the previous hidden
state (NxD), and the sequence lengths (N), computes the GRU
activations, avoiding computation if the input is invalid (as in, the
value at X[t][n] >= seqLengths[n].
)DOC";

  ONNX_CONTRIB_OPERATOR_SCHEMA(GRUUnit)
      .SinceVersion(1)
      .SetDoc(GRUUnit_ver1_doc)
      .Attr("drop_states",
            "Bool to determine if hidden state is zeroes or passed "
            "along for timesteps past the given sequence_length.",
            AttributeProto::INT, OPTIONAL)
      .Input(0, "hidden_prev", "The previous GRU hidden state.", "T")
      .Input(
          1,
          "gates",
          "Unactivated gate outputs from forget, update, "
          "and output gates, pre-activation.",
          "T")
      .Input(
          2,
          "seq_lengths",
          "Array of sequence lengths.  "
          "len(seq_lengths) should equal batch size N.",
          "T")
      .Input(3, "t", "The timestep for this operation.", "T")
      .Output(
          0,
          "hidden",
          "The new GRU hidden state calculated by this op.",
          "T")
      .TypeConstraint(
          "T",
          {"tensor(float16)", "tensor(float)", "tensor(double)"},
          "Constrain input and output types to float tensors.");

  static const char* ATen_ver1_doc = R"DOC(
Experimental allowing ATen operations to be accessed directly from Caffe2
to allow for quick prototyping when ONNX is missing standard versions of
and op)DOC";

  ONNX_CONTRIB_OPERATOR_SCHEMA(ATen)
      .SinceVersion(1)
      .AllowUncheckedAttributes()
      .SetDoc(ATen_ver1_doc)
      .Input(0, "input", "Arbitrary input", "T", OpSchema::Variadic)
      .Output(0, "output", "Arbitrary output", "T", OpSchema::Variadic)
      .TypeConstraint(
          "T",
          {"tensor(bool)",
           "tensor(int32)",
           "tensor(int64)",
           "tensor(float16)",
           "tensor(float)",
           "tensor(double)"},
          "Constrain output types to bool, int32, int64, float16, float, double tensors.");

  ONNX_CONTRIB_OPERATOR_SCHEMA(GivenTensorFill)
      .SinceVersion(10)
      .Deprecate()
      .Input(0, "shape", "The shape of filled tensor", "T", OpSchema::Optional)
      .Output(0, "X", "The filled tensor", "T")
      .TypeConstraint(
          "T",
          {"tensor(float16)", "tensor(float)", "tensor(double)"},
          "Constrain input and output types to float tensors.")
      .Attr("values", "", AttributeProto::FLOATS, OPTIONAL)
      .Attr("shape", "", AttributeProto::INTS, OPTIONAL)
      .Attr("input_as_shape", "", AttributeProto::INT, OPTIONAL)
      .Attr("extra_shape", "", AttributeProto::INTS, OPTIONAL)
      .TypeAndShapeInferenceFunction([](ONNX_NAMESPACE::InferenceContext& ctx) {
        ONNX_NAMESPACE::propagateElemTypeFromInputToOutput(ctx, 0, 0);
        if (ctx.getAttribute("shape") != nullptr) {
          propagateShapeFromAttributeToOutput(ctx, "shape", 0);
          return;
        }
        // The type constraints above do not allow for input_as_shape
        // and may need to be fixed.
        if (getAttribute(ctx, "input_as_shape", 0) != 0)  // dynamic shape
          return;
        std::vector<int64_t> extra_shape;
        getRepeatedAttribute(ctx, "extra_shape", extra_shape);
        if (hasInputShape(ctx, 0)) {
          ONNX_NAMESPACE::TensorShapeProto shape = ctx.getInputType(0)->tensor_type().shape();
          for (auto extra_dim_val : extra_shape) {
            if (extra_dim_val < 0)
              fail_shape_inference(
                  "Negative values are not allowed in a shape specification");
            shape.add_dim()->set_dim_value(extra_dim_val);
          }
          updateOutputShape(ctx, 0, shape);
        }
      });

  ONNX_CONTRIB_OPERATOR_SCHEMA(Scale)
      .SinceVersion(10)
      .Deprecate()
      .Input(0, "input", "Input data to be scaled", "T")
      .Output(0, "output", "Output data after scaling", "T")
      .TypeConstraint(
          "T",
          {"tensor(float16)", "tensor(float)", "tensor(double)"},
          "Constrain input and output types to float tensors.")
      .SetDoc(Scale_ver1_doc)
      .Attr("scale", "The scale to apply.", AttributeProto::FLOAT, 1.0f)
      .TypeAndShapeInferenceFunction(ONNX_NAMESPACE::propagateShapeAndTypeFromFirstInput);

  ONNX_CONTRIB_OPERATOR_SCHEMA(GRUUnit)
      .SinceVersion(10)
      .Deprecate()
      .SetDoc(GRUUnit_ver1_doc)
      .Attr("drop_states",
            "Bool to determine if hidden state is zeroes or passed "
            "along for timesteps past the given sequence_length.",
            AttributeProto::INT, OPTIONAL)
      .Input(0, "hidden_prev", "The previous GRU hidden state.", "T")
      .Input(
          1,
          "gates",
          "Unactivated gate outputs from forget, update, "
          "and output gates, pre-activation.",
          "T")
      .Input(
          2,
          "seq_lengths",
          "Array of sequence lengths.  "
          "len(seq_lengths) should equal batch size N.",
          "T")
      .Input(3, "t", "The timestep for this operation.", "T")
      .Output(
          0,
          "hidden",
          "The new GRU hidden state calculated by this op.",
          "T")
      .TypeConstraint(
          "T",
          {"tensor(float16)", "tensor(float)", "tensor(double)"},
          "Constrain input and output types to float tensors.");

  ONNX_CONTRIB_OPERATOR_SCHEMA(ATen)
      .SinceVersion(10)
      .Deprecate()
      .AllowUncheckedAttributes()
      .SetDoc(ATen_ver1_doc)
      .Input(0, "input", "Arbitrary input", "T", OpSchema::Variadic)
      .Output(0, "output", "Arbitrary output", "T", OpSchema::Variadic)
      .TypeConstraint(
          "T",
          {"tensor(bool)",
           "tensor(int32)",
           "tensor(int64)",
           "tensor(float16)",
           "tensor(float)",
           "tensor(double)"},
          "Constrain output types to bool, int32, int64, float16, float, double tensors.");

<<<<<<< HEAD

=======
>>>>>>> f19d9a49
  ONNX_OPERATOR_SCHEMA(MeanVarianceNormalization)
      .SinceVersion(1)
      .SetDoc(R"DOC(Perform mean variance normalization.)DOC")
      .Attr("across_channels", "If 1, mean and variance are computed across channels. Default is 0.", AttributeProto::INT, static_cast<int64_t>(0))
      .Attr("normalize_variance", "If 0, normalize the mean only.  Default is 1.", AttributeProto::INT, static_cast<int64_t>(1))
      .Input(0, "input", "Input tensor of shape [N,C,H,W]", "T")
      .Output(0, "output", "Result, has same shape and type as input", "T")
      .TypeConstraint(
          "T",
          {"tensor(float16)", "tensor(float)", "tensor(double)"},
          "Constrain input and output types to float tensors.")
      .TypeAndShapeInferenceFunction(ONNX_NAMESPACE::propagateShapeAndTypeFromFirstInput);

  ONNX_OPERATOR_SCHEMA(ScaledTanh)
      .SinceVersion(1)
      .Attr("alpha", "Scaling value", AttributeProto::FLOAT, OPTIONAL)
      .Attr("beta", "Scaling value", AttributeProto::FLOAT, OPTIONAL)
      .Input(0, "input", "Input tensor", "T")
      .Output(
          0,
          "output",
          "The scaled hyperbolic tangent values of the input tensor "
          "computed element-wise",
          "T")
      .TypeConstraint(
          "T",
          {"tensor(float16)", "tensor(float)", "tensor(double)"},
          "Constrain input and output types to float tensors.")
      .TypeAndShapeInferenceFunction(ONNX_NAMESPACE::propagateShapeAndTypeFromFirstInput);

  ONNX_CONTRIB_OPERATOR_SCHEMA(Affine)
      .SinceVersion(10)
      .Deprecate()
      .SetDoc(Affine_ver1_doc)
      .Attr("alpha", "Value of alpha", AttributeProto::FLOAT, 1.0f)
      .Attr("beta", "Value of beta", AttributeProto::FLOAT, 0.0f)
      .Input(0, "X", "1D input tensor", "T")
      .Output(0, "Y", "1D output tensor", "T")
      .TypeConstraint(
          "T",
          {"tensor(float16)", "tensor(float)", "tensor(double)"},
          "Constrain input and output types to float tensors.")
      .TypeAndShapeInferenceFunction(ONNX_NAMESPACE::propagateShapeAndTypeFromFirstInput);

  ONNX_CONTRIB_OPERATOR_SCHEMA(ParametricSoftplus)
      .SinceVersion(10)
      .Deprecate()
      .SetDoc(ParametricSoftplus_ver1_doc)
      .Attr("alpha", "Value of alpha", AttributeProto::FLOAT, OPTIONAL)
      .Attr("beta", "Value of beta", AttributeProto::FLOAT, OPTIONAL)
      .Input(0, "X", "1D input tensor", "T")
      .Output(0, "Y", "1D input tensor", "T")
      .TypeConstraint("T", {"tensor(float16)", "tensor(float)", "tensor(double)"}, "Constrain input and output types to float tensors.")
      .TypeAndShapeInferenceFunction(ONNX_NAMESPACE::propagateShapeAndTypeFromFirstInput);

  ONNX_CONTRIB_OPERATOR_SCHEMA(ImageScaler)
      .SinceVersion(10)
      .Deprecate()
      .SetDoc(ImageScaler_ver1_doc)
      .Attr("bias", "Bias applied to each channel, same size as C.", AttributeProto::FLOATS, OPTIONAL)
      .Attr("scale", "The scale to apply.", AttributeProto::FLOAT, 1.0f)
      .Input(0, "input", "Input tensor of shape [N,C,H,W]", "T")
      .Output(0, "output", "Result, has same shape and type as input", "T")
      .TypeConstraint("T", {"tensor(float16)", "tensor(float)", "tensor(double)"}, "Constrain input and output types to float tensors.")
      .TypeAndShapeInferenceFunction(ONNX_NAMESPACE::propagateShapeAndTypeFromFirstInput);

  ONNX_CONTRIB_OPERATOR_SCHEMA(Crop)
      .SinceVersion(10)
      .Deprecate()
      .SetDoc(Crop_ver1_doc)
      .Attr("border", "A 1-D values of (leftBorder, topBorder, rightBorder, bottomBorder).", AttributeProto::INTS, OPTIONAL)
      .Attr("scale", "A 1-D values of (height, width).", AttributeProto::INTS, OPTIONAL)
      .Input(0, "input", "Input tensor of shape [N,C,H,W]", "T")
      .Output(0, "output", "Result, has same type as input, with H and W dimensions reduced.", "T")
      .TypeConstraint("T", {"tensor(float16)", "tensor(float)", "tensor(double)"}, "Constrain input and output types to float tensors.");

  ONNX_CONTRIB_OPERATOR_SCHEMA(DynamicSlice)
      .SinceVersion(10)
      .Deprecate()
      .SetDoc(DynamicSlice_ver1_doc)
      .Input(0, "data", "Tensor of data to extract slices from.", "T")
      .Input(1, "starts", "1-D tensor of starting indices of corresponding axis in `axes`", "Tind")
      .Input(2, "ends", "1-D tensor of ending indices (exclusive) of corresponding axis in axes", "Tind")
      .Input(3, "axes", "1-D tensor of axes that `starts` and `ends` apply to.", "Tind", OpSchema::Optional)
      .Output(0, "output", "Sliced data tensor.", "T")
      .TypeConstraint("T", OpSchema::all_tensor_types(), "Constrain input and output types to all tensor types.")
      .TypeConstraint("Tind", {"tensor(int32)", "tensor(int64)"}, "Constrain indices to integer types");

  ONNX_OPERATOR_SCHEMA(ScaledTanh)
      .SinceVersion(10)
      .Deprecate()
      .Attr("alpha", "Scaling value", AttributeProto::FLOAT, OPTIONAL)
      .Attr("beta", "Scaling value", AttributeProto::FLOAT, OPTIONAL)
      .Input(0, "input", "Input tensor", "T")
      .Output(
          0,
          "output",
          "The scaled hyperbolic tangent values of the input tensor "
          "computed element-wise",
          "T")
      .TypeConstraint(
          "T",
          {"tensor(float16)", "tensor(float)", "tensor(double)"},
          "Constrain input and output types to float tensors.")
      .TypeAndShapeInferenceFunction(ONNX_NAMESPACE::propagateShapeAndTypeFromFirstInput);

  // End of ONNX exp ops(Affine, Crop, ParametricSoftplus, ImageScaler, ThresholdedRelu, DynamicSlice, ScaledTanh, MVN) old version history maintenance

  ONNX_CONTRIB_OPERATOR_SCHEMA(SampleOp)
      .SetDomain(kMSDomain)
      .SinceVersion(1)
      .Input(0, "X", "input", "T")
      .Output(0, "Y", "output", "T")
      .TypeConstraint(
          "T",
          ONNX_NAMESPACE::OpSchema::numeric_types_for_math_reduction(),
          "Constrain to any tensor type. If the dtype attribute is not provided this must be a valid output type.")
      .TypeAndShapeInferenceFunction(ONNX_NAMESPACE::propagateShapeAndTypeFromFirstInput)
      .SetDoc(R"DOC(
Sample echo operator.)DOC");

  // register schemas for more operators here
  ONNX_CONTRIB_OPERATOR_SCHEMA(MaxpoolWithMask)
      .SetDomain(kMSDomain)
      .SinceVersion(1)
      .SetDoc(R"DOC(For internal use.)DOC")
      .Attr(
          "auto_pad",
          "",
          AttributeProto::STRING,
          std::string("NOTSET"))
      .Attr(
          "kernel_shape",
          "",
          AttributeProto::INTS,
          OPTIONAL)
      .Attr("pads",
            "",
            AttributeProto::INTS, OPTIONAL)
      .Attr(
          "storage_order",
          "",
          AttributeProto::INT,
          static_cast<int64_t>(0))
      .Attr(
          "strides", "", AttributeProto::INTS, OPTIONAL)
      .Input(
          0,
          "X",
          "",
          "T")
      .Input(1, "M", "mask", "tensor(int32)")
      .Output(
          0,
          "Y",
          "",
          "T")
      .TypeConstraint("T", {"tensor(float)"}, "Constrain input0 and output types to float tensors")
      .TypeAndShapeInferenceFunction([](ONNX_NAMESPACE::InferenceContext& ctx) {
        ONNX_NAMESPACE::propagateElemTypeFromInputToOutput(ctx, 0, 0);
<<<<<<< HEAD
        ONNX_NAMESPACE::convPoolShapeInference(ctx, false, true, 0, 1);
      });

  ONNX_CONTRIB_OPERATOR_SCHEMA(ReorderInput)
      .SetDomain(kMSDomain)
      .SinceVersion(1)
      .SetDoc(R"DOC(For internal use.)DOC")
      .Input(0, "X", "", "T")
      .Output(0, "Y", "", "T")
      .TypeConstraint("T", {"tensor(float)"}, "Constrain input0 and output types to float tensors")
      .TypeAndShapeInferenceFunction(ONNX_NAMESPACE::propagateShapeAndTypeFromFirstInput);

  ONNX_CONTRIB_OPERATOR_SCHEMA(ReorderOutput)
      .SetDomain(kMSDomain)
      .SinceVersion(1)
      .SetDoc(R"DOC(For internal use.)DOC")
      .Input(0, "X", "", "T")
      .Output(0, "Y", "", "T")
      .TypeConstraint("T", {"tensor(float)"}, "Constrain input0 and output types to float tensors")
      .TypeAndShapeInferenceFunction(ONNX_NAMESPACE::propagateShapeAndTypeFromFirstInput);

  ONNX_CONTRIB_OPERATOR_SCHEMA(NchwcConv)
      .SetDomain(kMSDomain)
      .SinceVersion(1)
      .SetDoc(R"DOC(For internal use.)DOC")
      .Attr(
          "auto_pad",
          "",
          AttributeProto::STRING,
          std::string("NOTSET"))
      .Attr(
          "kernel_shape",
          "",
          AttributeProto::INTS,
          OPTIONAL)
      .Attr(
          "dilations",
          "",
          AttributeProto::INTS,
          OPTIONAL)
      .Attr(
          "strides",
          "",
          AttributeProto::INTS,
          OPTIONAL)
      .Attr(
          "pads",
          "",
          AttributeProto::INTS, OPTIONAL)
      .Attr(
          "group",
          "",
          AttributeProto::INT,
          static_cast<int64_t>(1))
      .Attr(
          "activation",
          "",
          AttributeProto::STRING,
          OPTIONAL)
      .Attr(
          "alpha",
          "",
          AttributeProto::FLOAT,
          OPTIONAL)
      .Input(0, "X", "", "T")
      .Input(1, "W", "", "T")
      .Input(2, "B", "", "T", OpSchema::Optional)
      .Input(3, "Sum", "", "T", OpSchema::Optional)
      .Output(0, "Y", "","T")
      .TypeConstraint("T", {"tensor(float)"}, "Constrain input and output types to float tensors")
      .TypeAndShapeInferenceFunction([](ONNX_NAMESPACE::InferenceContext& ctx) {
        ONNX_NAMESPACE::propagateElemTypeFromInputToOutput(ctx, 0, 0);
        ONNX_NAMESPACE::convPoolShapeInference(ctx, true, false, 0, 1);
      });

  ONNX_CONTRIB_OPERATOR_SCHEMA(NchwcMaxPool)
      .SetDomain(kMSDomain)
      .SinceVersion(1)
      .SetDoc(R"DOC(For internal use.)DOC")
      .Attr(
          "auto_pad",
          "",
          AttributeProto::STRING,
          std::string("NOTSET"))
      .Attr(
          "kernel_shape",
          "",
          AttributeProto::INTS)
      .Attr(
          "dilations",
          "",
          AttributeProto::INTS,
          OPTIONAL)
      .Attr(
          "strides",
          "",
          AttributeProto::INTS,
          OPTIONAL)
      .Attr(
          "pads",
          "",
          AttributeProto::INTS, OPTIONAL)
      .Attr(
          "storage_order",
          "",
          AttributeProto::INT,
          static_cast<int64_t>(0))
      .Input(0, "X", "", "T")
      .Output(0, "Y", "","T")
      .TypeConstraint("T", {"tensor(float)"}, "Constrain input and output types to float tensors")
      .TypeAndShapeInferenceFunction([](ONNX_NAMESPACE::InferenceContext& ctx) {
        ONNX_NAMESPACE::propagateElemTypeFromInputToOutput(ctx, 0, 0);
=======
>>>>>>> f19d9a49
        ONNX_NAMESPACE::convPoolShapeInference(ctx, false, true, 0, 1);
      });

  ONNX_CONTRIB_OPERATOR_SCHEMA(FusedConv)
      .SetDomain(kMSDomain)
      .SinceVersion(1)
      .SetDoc(R"DOC(
The fused convolution operator schema is the same as Conv besides it includes an attribute
activation.)DOC")
      .Attr(
          "auto_pad",
          "",
          AttributeProto::STRING,
          std::string("NOTSET"))
      .Attr(
          "kernel_shape",
          "",
          AttributeProto::INTS,
          OPTIONAL)
      .Attr(
          "dilations",
          "",
          AttributeProto::INTS,
          OPTIONAL)
      .Attr(
          "strides", "", AttributeProto::INTS, OPTIONAL)
      .Attr("pads",
            "",
            AttributeProto::INTS, OPTIONAL)
      .Attr(
          "group",
          "",
          AttributeProto::INT,
          static_cast<int64_t>(1))
      .Attr(
          "activation",
          "",
          AttributeProto::STRING,
          OPTIONAL)
      .Attr(
          "alpha",
          "",
          AttributeProto::FLOAT,
          OPTIONAL)
      .Input(
          0,
          "X",
          "",
          "T")
      .Input(
          1,
          "W",
          "",
          "T")
      .Input(2, "B", "", "T", OpSchema::Optional)
      .Output(
          0,
          "Y",
          "",
          "T")
      .TypeConstraint("T", {"tensor(float16)", "tensor(float)", "tensor(double)"}, "Constrain input and output types to float tensors")
      .TypeAndShapeInferenceFunction([](ONNX_NAMESPACE::InferenceContext& ctx) {
        ONNX_NAMESPACE::propagateElemTypeFromInputToOutput(ctx, 0, 0);
        ONNX_NAMESPACE::convPoolShapeInference(ctx, true, false, 0, 1);
      });

  ONNX_CONTRIB_OPERATOR_SCHEMA(FusedGemm)
      .SetDomain(kMSDomain)
      .SinceVersion(1)
      .SetDoc(R"DOC(
The FusedGemm operator schema is the same as Gemm besides it includes attributes
activation and leaky_relu_alpha.)DOC")
      .Input(
          0,
          "A",
          "Input tensor A. "
          "The shape of A should be (M, K) if transA is 0, "
          "or (K, M) if transA is non-zero.",
          "T")
      .Input(
          1,
          "B",
          "Input tensor B. "
          "The shape of B should be (K, N) if transB is 0, "
          "or (N, K) if transB is non-zero.",
          "T")
      .Input(
          2,
          "C",
          "Input tensor C. "
          "The shape of C should be unidirectional broadcastable to (M, N).",
          "T")
      .Output(0, "Y", "Output tensor of shape (M, N).", "T")
      .TypeConstraint(
          "T",
          {"tensor(float16)",
           "tensor(float)",
           "tensor(double)",
           "tensor(uint32)",
           "tensor(uint64)",
           "tensor(int32)",
           "tensor(int64)"},
          "Constrain input and output types to float/int tensors.")
      .Attr(
          "transA",
          "Whether A should be transposed",
          AttributeProto::INT,
          static_cast<int64_t>(0))
      .Attr(
          "transB",
          "Whether B should be transposed",
          AttributeProto::INT,
          static_cast<int64_t>(0))
      .Attr(
          "alpha",
          "Scalar multiplier for the product of input tensors A * B.",
          AttributeProto::FLOAT,
          1.0f)
      .Attr(
          "beta",
          "Scalar multiplier for input tensor C.",
          AttributeProto::FLOAT,
          1.0f)
      .Attr(
          "activation",
          "",
          AttributeProto::STRING,
          OPTIONAL)
      .Attr(
          "leaky_relu_alpha",
          "",
          AttributeProto::FLOAT,
          OPTIONAL)
      .TypeAndShapeInferenceFunction([](ONNX_NAMESPACE::InferenceContext& ctx) {
        propagateElemTypeFromInputToOutput(ctx, 0, 0);
        if (hasNInputShapes(ctx, 2)) {
          auto transAAttr = ctx.getAttribute("transA");
          bool transA =
              transAAttr ? static_cast<int>(transAAttr->i()) != 0 : false;
          auto transBAttr = ctx.getAttribute("transB");
          bool transB =
              transBAttr ? static_cast<int>(transBAttr->i()) != 0 : false;
          auto& first_input_shape = getInputShape(ctx, 0);
          auto& second_input_shape = getInputShape(ctx, 1);
          if (first_input_shape.dim_size() != 2)
            fail_shape_inference("First input does not have rank 2");
          if (second_input_shape.dim_size() != 2)
            fail_shape_inference("Second input does not have rank 2");
          updateOutputShape(
              ctx,
              0,
              {first_input_shape.dim(transA ? 1 : 0),
               second_input_shape.dim(transB ? 0 : 1)});
        }
      });

  ONNX_CONTRIB_OPERATOR_SCHEMA(ExpandDims)
      .SetDomain(kMSDomain)
      .SinceVersion(1)
      .Input(0, "X", "input", "T")
      .Input(1, "axis", "Specified axis to insert a dimension", "tensor(int32)")
      .Output(0, "Y", "output", "T")
      .TypeConstraint(
          "T",
          ONNX_NAMESPACE::OpSchema::all_tensor_types(),
          "Constrain to any tensor type. If the dtype attribute is not provided this must be a valid output type.")
      .TypeAndShapeInferenceFunction([](ONNX_NAMESPACE::InferenceContext& ctx) {
        // Type inference
        propagateElemTypeFromInputToOutput(ctx, 0, 0);

        // Shape inference
        if (!hasInputShape(ctx, 0))
          return;

        auto& input_shape = getInputShape(ctx, 0);
        const int rank = input_shape.dim_size();
        const ONNX_NAMESPACE::TensorProto* axis_initializer = ctx.getInputData(1);
        if (!axis_initializer)
          return;
        const int axis = axis_initializer->int32_data()[0];
        if (axis > rank || axis < -rank - 1) {
          fail_shape_inference("Input axis is invalid: ", axis);
        }
        int pos = axis >= 0 ? axis : rank + axis - 1;
        ONNX_NAMESPACE::TensorShapeProto output_shape;
        for (int i = 0; i < pos; ++i) {
          output_shape.add_dim();
          *(output_shape.mutable_dim(i)) = input_shape.dim(i);
        }
        output_shape.add_dim();
        output_shape.mutable_dim(pos)->set_dim_value(1);
        for (int i = pos + 1; i < rank + 1; ++i) {
          output_shape.add_dim();
          *(output_shape.mutable_dim(i)) = input_shape.dim(i - 1);
        }
        updateOutputShape(ctx, 0, output_shape);
      })
      .SetDoc(R"DOC(ExpandDims echo operator.)DOC");

  ONNX_CONTRIB_OPERATOR_SCHEMA_ELSEWHERE(AttnLSTM, RegisterAttnLSTMContribOpSchema);
  ONNX_CONTRIB_OPERATOR_SCHEMA_ELSEWHERE(Range, RegisterRangeOpSchema);
  ONNX_CONTRIB_OPERATOR_SCHEMA_ELSEWHERE(ReverseSequence, RegisterReverseSequenceOpSchema);

  static const char* Tokenizer_ver1_doc = R"DOC(
  Tokenizer divides each string in X into a vector of strings along the last axis. Allowed input shapes are [C] and [N, C].
  If the maximum number of tokens found per input string is D, the output shape would be [N, C, D] when input shape is [N, C].
  Similarly, if input shape is [C] then the output should be [C, D]. Tokenizer has two different operation modes.
  The first mode is selected when "tokenexp" is not set and "separators" is set. If "tokenexp" is set and "separators" is not set,
  the second mode will be used. The first mode breaks each input string into tokens by removing separators.

  Let's assume "separators" is [" "] and consider an example.
  If input is

  ["Hello World", "I love computer science !"] whose shape is [2],

  then the output would be

 [["Hello", "World", padvalue, padvalue, padvalue],
 ["I", "love", "computer", "science", "!"]]

 whose shape is [2, 5] because you can find at most 5 tokens per input string.
 Note that the input at most can have two axes, so 3-D and higher dimension are not supported.

 For each input string, the second mode searches matches of "tokenexp" and each match will be a token in Y.
 The matching of "tokenexp" is conducted greedily (i.e., a match should be as long as possible).
 This operator searches for the first match starting from the beginning of the considered string,
 and then launches another search starting from the first remained character after the first matched token.
 If no match found, this operator will remove the first character from the remained string and do another search.
 This procedure will be repeated until reaching the end of the considered string.

  Let's consider another example to illustrate the effect of setting "mark" to true.
  If input is ["Hello", "World"],
  then the corresponding output would be [0x02, "Hello", "World", 0x03].
  This implies that if mark is true, [C]/[N, C] - input's output shape becomes [C, D+2]/[N, C, D+2].

If tokenizer removes the entire content of [C]-input, it will produce [[]].
I.e. the output shape should be [C][0] or [N][C][0] if input shape was [N][C].

If the tokenizer receives empty input of [0] then the output is [0] if empty input
of [N, 0] then [N, 0].

)DOC";

  ONNX_CONTRIB_OPERATOR_SCHEMA(Tokenizer)
      .SetDomain(kMSDomain)
      .SinceVersion(1)
      .Input(0, "X", "Strings to tokenize", "T")
      .Output(0, "Y", "Tokenized strings", "T")
      .TypeConstraint(
          "T",
          {"tensor(string)"},
          "Input/Output is a string tensor")
      .Attr(
          "mark",
          "Boolean whether to mark the beginning/end character with start of text character (0x02)/end of text character (0x03).",
          AttributeProto::INT)
      .Attr(
          "pad_value",
          "The string used to pad output tensors when the tokens extracted doesn't match the maximum number of tokens found. If start/end markers are needed, padding will appear outside the markers.",
          AttributeProto::STRING)
      .Attr(
          "tokenexp",
          "An optional string. Token's regular expression in basic POSIX format"
          " (http://pubs.opengroup.org/onlinepubs/9699919799/basedefs/V1_chap09.html#tag_09_03)."
          " If set, tokenizer may produce tokens matching the specified pattern. Note that one and only of"
          " 'tokenexp' and 'separators' should be set.",
          AttributeProto::STRING,
          OPTIONAL)
      .Attr(
          "separators",
          "an optional list of strings (type: AttributeProto::STRINGS), each single string in this attribute is a separator."
          " Two consecutive segments in X connected by a separator would be divided into two tokens."
          " For example, if the input is \"Hello World!\" and this attribute contains only one space character,"
          " the corresponding output would be [\"Hello\", \"World!\"]. To achieve character-level tokenization,"
          " one should set the separators to [\"\"], which contains only one empty string."
          " If 'separators' is a L-element array, there will be L rounds of tokenization using one stop word."
          " More specifically, in the first round, the first element in 'separators' is used to tokenize each string in the input."
          " Then, the second element in 'separators' will be used to tokenize the resulted strings produced at the first round.",
          AttributeProto::STRINGS,
          OPTIONAL)
      .Attr(
          "mincharnum",
          "Minimum number of characters allowed in the output. For example, if mincharnum is 2, tokens such as \"A\" and \"B\" would be ignored",
          AttributeProto::INT)
      .SetDoc(Tokenizer_ver1_doc)
      .TypeAndShapeInferenceFunction([](ONNX_NAMESPACE::InferenceContext& ctx) {
        propagateElemTypeFromInputToOutput(ctx, 0, 0);

        // Shape inference
        if (!hasInputShape(ctx, 0))
          return;

        ONNX_NAMESPACE::TensorShapeProto output_shape;
        auto& input_shape = getInputShape(ctx, 0);
        auto& dims = input_shape.dim();
        if (dims.size() < 1 || dims.size() > 2) {
          fail_shape_inference("Input dimensions are either [C] or [N][C] allowed");
        }

        int64_t size = 1;
        for (auto& dim : dims) {
          if (dim.has_dim_value()) {
            size *= dim.dim_value();
          }
        }

        if (size > 0) {
          for (auto& dim : dims) {
            *output_shape.add_dim() = dim;
          }
          // Add the last unknown dimension
          // only if the input is not empty
          output_shape.add_dim();
        } else if (size == 0) {
          if (dims.size() == 2) {
            *output_shape.add_dim() = dims[0];
          }
          output_shape.add_dim()->set_dim_value(0);
        }
        updateOutputShape(ctx, 0, output_shape);
      });

  ONNX_CONTRIB_OPERATOR_SCHEMA(ReduceSumInteger)
      .SetDomain(kMSDomain)
      .SinceVersion(1)
      .SetDoc(R"DOC(
Computes the sum of the low-precision input tensor's element along the provided axes.
The resulting tensor has the same rank as the input if keepdims equal 1. If keepdims equal 0,
then the resulting tensor have the reduced dimension pruned. The above behavior is similar to numpy,
with the exception that numpy default keepdims to False instead of True.)DOC")
      .Input(0, "data", "An input tensor.", "T1")
      .Output(0, "reduced", "Reduced output tensor.", "T2")
      .TypeConstraint("T1", {"tensor(int8)", "tensor(uint8)"}, "Constrain input type to 8-bit integer tensor.")
      .TypeConstraint("T2",
                      {"tensor(int32)", "tensor(uint32)"},
                      "Constrain output data type to 32-bit integer tensor."
                      "T2 must be tensor(uint32) when T1 is tensor(uint8),"
                      "or must be tensor(int32) when T1 is tensor(int8).")
      .Attr(
          "axes",
          "A list of integers, along which to reduce. The default is to reduce over all the dimensions of the input tensor.",
          AttributeProto::INTS)
      .Attr(
          "keepdims",
          "Keep the reduced dimension or not, default 1 mean keep reduced dimension.",
          AttributeProto::INT);

  ONNX_CONTRIB_OPERATOR_SCHEMA(NonMaxSuppression)
      .SetDomain(kMSDomain)
      .SinceVersion(1)
      .SetDoc(R"DOC(
Filter out boxes that have high intersection-over-union (IOU) overlap with previously selected boxes.
Bounding boxes with score less than score_threshold are removed. Bounding box format is indicated by attribute center_point_box.
Note that this algorithm is agnostic to where the origin is in the coordinate system and more generally is invariant to
orthogonal transformations and translations of the coordinate system; thus translating or reflections of the coordinate system
result in the same boxes being selected by the algorithm.
The selected_indices output is a set of integers indexing into the input collection of bounding boxes representing the selected boxes.
The bounding box coordinates corresponding to the selected indices can then be obtained using the Gather or GatherND operation.
Note: The boxes doesn't has class dimension which means it alwasy has scores calculated for different classes on same box.)DOC")
      .Input(
          0,
          "boxes",
          "An input tensor with shape [num_batches, spatial_dimension, 4]. The single box data format is indicated by center_point_box.",
          "tensor(float)")
      .Input(
          1,
          "scores",
          "An input tensor with shape [num_batches, num_classes, spatial_dimension]",
          "tensor(float)")
      .Input(
          2,
          "max_output_boxes_per_class",
          "Integer representing the maximum number of boxes to be selected per batch per class. It is a scalar.",
          "tensor(int32)",
          OpSchema::Optional)
      .Input(
          3,
          "iou_threshold",
          "Float representing the threshold for deciding whether boxes overlap too much with respect to IOU. It is scalar. Value range [0, 1].",
          "tensor(float)",
          OpSchema::Optional)
      .Input(
          4,
          "score_threshold",
          "Float representing the threshold for deciding when to remove boxes based on score. It is a scalar",
          "tensor(float)",
          OpSchema::Optional)
      .Output(
          0,
          "selected_indices",
          "selected indices from the boxes tensor. [num_selected_indices, 3], the selected indices format is [batch_index, class_index, box_index].",
          "tensor(int32)")
      .Attr(
          "center_point_box",
          "Integer indicate the format of the box data. The default is 0."
          "0 - the box data is supplied as [y1, x1, y2, x2] where (y1, x1) and (y2, x2) are the coordinates of any diagonal pair of box corners"
          "and the coordinates can be provided as normalized (i.e., lying in the interval [0, 1]) or absolute. Mostly used for TF models."
          "1 - the box data is supplied as [x_center, y_center, width, height]. Mostly used for Pytoch models.",
          AttributeProto::INT,
          static_cast<int64_t>(0))
      .TypeAndShapeInferenceFunction([](ONNX_NAMESPACE::InferenceContext& ctx) {
        auto selected_indices_type = ctx.getOutputType(0)->mutable_tensor_type();
        selected_indices_type->set_elem_type(::ONNX_NAMESPACE::TensorProto_DataType::TensorProto_DataType_INT32);
      });

  ONNX_CONTRIB_OPERATOR_SCHEMA(MurmurHash3)
      .SetDomain(kMSDomain)
      .SinceVersion(1)
      .SetDoc(R"DOC(The underlying implementation is MurmurHash3_x86_32 generating low latency 32bits hash suitable for implementing lookup tables, Bloom filters, count min sketch or feature hashing.)DOC")
      .Input(0, "X", "An input tensor to hash.", "T1")
      .Output(0, "Y", "32-bit hash value.", "T2")
      .TypeConstraint("T1", {"tensor(uint32)", "tensor(int32)", "tensor(string)"}, "Constrain input type to unsigned or signed 32-bit integer tensor, or string tensor. It should be utf-8 encoded if using unicode.")
      .TypeConstraint("T2", {"tensor(uint32)", "tensor(int32)"}, "Constrain output type to unsigned and signed 32-bit integer tensor.")
      .Attr(
          "seed",
          "Seed for the hashing algorithm, unsigned 32-bit integer, default to 0.",
          AttributeProto::INT,
          (int64_t)0LL)
      .Attr(
          "positive",
          "If value is 1, output type is uint32_t, else int32_t. Default value is 1.",
          AttributeProto::INT,
          (int64_t)1LL)
      .TypeAndShapeInferenceFunction([](ONNX_NAMESPACE::InferenceContext& ctx) {
        // type inference
        auto positive_attr = ctx.getAttribute("positive");
        bool is_positive =
            positive_attr ? (static_cast<int>(positive_attr->i()) == 1 ? true : false) : true /* default value if attribute not present */;
        auto output_data_type = ctx.getOutputType(0)->mutable_tensor_type();
        if (is_positive) {
          output_data_type->set_elem_type(::ONNX_NAMESPACE::TensorProto_DataType::TensorProto_DataType_UINT32);
        } else {
          output_data_type->set_elem_type(::ONNX_NAMESPACE::TensorProto_DataType::TensorProto_DataType_INT32);
        }

        // Shape inference
        if (!hasInputShape(ctx, 0))
          return;

        auto& input_shape = getInputShape(ctx, 0);
        updateOutputShape(ctx, 0, input_shape);
      });

  ONNX_CONTRIB_OPERATOR_SCHEMA(GatherND)
      .SetDomain(kMSDomain)
      .SinceVersion(1)
      .Input(0, "data", "Tensor of rank r >= 1.", "T")
      .Input(1, "indices", "Tensor of rank q >= 1.", "Tind")
      .Output(0, "output", "Tensor of rank q-1+r-indices[-1].", "T")
      .TypeConstraint(
          "T",
          OpSchema::all_tensor_types(),
          "Constrain input and output types to any tensor type.")
      .TypeConstraint(
          "Tind",
          {"tensor(int32)", "tensor(int64)"},
          "Constrain indice type to int32 or int64")
      .TypeAndShapeInferenceFunction([](ONNX_NAMESPACE::InferenceContext& ctx) {
        propagateElemTypeFromInputToOutput(ctx, 0, 0);
        if (!hasNInputShapes(ctx, 2)) {
          fail_shape_inference("GatherND requires two tensor inputs.");
        }
        auto& data_shape = ctx.getInputType(0)->tensor_type().shape();
        auto& indices_shape = ctx.getInputType(1)->tensor_type().shape();
        auto data_rank = data_shape.dim_size();
        auto indices_rank = indices_shape.dim_size();
        if (data_rank < 1 || indices_rank < 1) {
          fail_shape_inference("both data and indices tensor need to have rank larger than zero.");
        }
        auto last_indice_dimension = indices_shape.dim(indices_rank - 1).dim_value();
        if (last_indice_dimension > data_rank) {
          fail_shape_inference("last dimension of indices must not be larger and rank of data tensor");
        }
        for (int i = 0; i < indices_rank - 1; ++i) {
          *ctx.getOutputType(0)
               ->mutable_tensor_type()
               ->mutable_shape()
               ->add_dim() = indices_shape.dim(i);
        }
        for (int i = static_cast<int>(last_indice_dimension); i < data_rank; ++i) {
          *ctx.getOutputType(0)
               ->mutable_tensor_type()
               ->mutable_shape()
               ->add_dim() = data_shape.dim(i);
        }
      })
      .SetDoc(R"DOC(
Given `data` tensor of rank r >= 1, and `indices` tensor of rank q >= 1, gather
slices of `data` into an output tensor of rank q - 1 + r - indices[-1].
Example 1:
  data    = [[0,1],[2,3]]
  indices = [[0,0],[1,1]]
  output  = [0,3]
Example 2:
  data    = [[0,1],[2,3]]
  indices = [[1],[0]]
  output  = [[2,3],[0,1]]
Example 3:
  data    = [[[0,1],[2,3]],[[4,5],[6,7]]]
  indices = [[0,1],[1,0]]
  output  = [[2,3],[4,5]]
Example 4:
  data    = [[[0,1],[2,3]],[[4,5],[6,7]]]
  indices = [[[0,1]],[[1,0]]]
  output  = [[[2,3]],[[4,5]]]
)DOC");

  ONNX_CONTRIB_OPERATOR_SCHEMA(WordConvEmbedding)
      .SetDomain(kMSDomain)
      .SinceVersion(1)
      .Attr(
          "embedding_size",
          "Integer representing the embedding vector size for each word."
          "If not provide, use the fileter size of conv weight",
          AttributeProto::INT,
          OPTIONAL)
      .Attr(
          "conv_window_size",
          "This operator applies convolution to word from left to right with window equal to conv_window_size and stride to 1."
          "Take word 'example' for example, with conv_window_size equal to 2, conv is applied to [ex],[xa], [am], [mp]..."
          "If not provide, use the first dimension of conv kernal shape.",
          AttributeProto::INT,
          OPTIONAL)
      .Attr(
          "char_embedding_size",
          "Integer representing the embedding vector size for each char."
          "If not provide, use the char embedding size of embedding vector.",
          AttributeProto::INT,
          OPTIONAL)
      .Input(0, "Sequence", "Specify batchs of sequence words to embedding", "T")
      .Input(1, "W", "Specify weights of conv", "T1")
      .Input(2, "B", "Specify bias of conv", "T1")
      .Input(3, "C", "Specify embedding vector of char", "T1")
      .Output(0, "Y", "output", "T1")
      .TypeConstraint(
          "T",
          {"tensor(int32)"},
          "Constrain to tensor(int32).")
      .TypeConstraint(
          "T1",
          {"tensor(float)"},
          "Constrain to tensor(float).")
      .SetDoc(R"DOC(The WordConvEmbedding takes in a batch of sequence words and embed each word to a vector.)DOC");

  ONNX_CONTRIB_OPERATOR_SCHEMA(ROIAlign)
      .SetDomain(kMSDomain)
      .SinceVersion(1)
      .Attr(
          "spatial_scale",
          "Multiplicative spatial scale factor to translate ROI coordinates "
          "from their input spatial scale to the scale used when pooling, "
          "i.e., spatial scale of the input feature map X relative to the "
          "input image. E.g.; default is 1.0f. ",
          AttributeProto::FLOAT,
          1.f)
      .Attr(
          "pooled_h",
          "default 1; Pooled output Y's height.",
          AttributeProto::INT,
          static_cast<int64_t>(1))
      .Attr(
          "pooled_w",
          "default 1; Pooled output Y's width.",
          AttributeProto::INT,
          static_cast<int64_t>(1))
      .Attr(
          "sampling_ratio",
          "Number of sampling points in the interpolation grid used to compute "
          "the output value of each pooled output bin. If > 0, then exactly "
          "sampling_ratio x sampling_ratio grid points are used. If == 0, then "
          "an adaptive number of grid points are used (computed as "
          "ceil(roi_width / pooled_w), and likewise for height). Default is 0.",
          AttributeProto::INT,
          static_cast<int64_t>(0))
      .Attr(
          "mode",
          "The pooling method. Two modes are supported: 'avg' and 'max'. "
          "Default is 'avg'.",
          AttributeProto::STRING,
          std::string("avg"))
      .Input(0, "X", "Input data tensor from the previous operator; 4-D feature map of shape (N x C x H x W), where N is the batch size, C is the number of channels, and H and W are the height and the width of the data.", "T")
      .Input(1, "rois", "RoIs (Regions of Interest2) to pool over; rois is 2-D input of shape (num_rois, 5) given as [[batch_id, x1, y1, x2, y2], ...]. The RoIs' coordinates are in the coordinate system of the input image.", "T")
      .Output(0, "Y", "RoI pooled output, 4-D tesnor of shape (num_rois, C, pooled_h, pooled_w). The r-th batch element Y[r-1] is a pooled feature map corresponding to the r-th RoI X[r-1].", "T")
      .TypeConstraint(
          "T",
          {"tensor(float16)", "tensor(float)", "tensor(double)"},
          "Constrain to float, float16 and double tensors.")
      .SetDoc(R"DOC(Region of Interest (RoI) align operation described in the
  [Mask R-CNN paper](https://arxiv.org/abs/1703.06870).
  RoIAlign consumes an input tensor X and region of interests (rois)
  to apply pooling across each RoI; it produces a 4-D tensor of shape
  (num_rois, C, pooled_h, pooled_w).

  RoIAlign is proposed to avoid the misalignment by removing
  quantizations while converting from original image into feature
  map and from feature map into RoI feature; in each ROI bin,
  the value of the sampled locations are computed directly
  through bilinear interpolation.)DOC");

#ifdef MICROSOFT_INTERNAL
  // register internal ops
  RegisterInternalSchemas();
#endif
}
}  // namespace contrib
}  // namespace onnxruntime<|MERGE_RESOLUTION|>--- conflicted
+++ resolved
@@ -368,10 +368,6 @@
            "tensor(double)"},
           "Constrain output types to bool, int32, int64, float16, float, double tensors.");
 
-<<<<<<< HEAD
-
-=======
->>>>>>> f19d9a49
   ONNX_OPERATOR_SCHEMA(MeanVarianceNormalization)
       .SinceVersion(1)
       .SetDoc(R"DOC(Perform mean variance normalization.)DOC")
@@ -532,7 +528,6 @@
       .TypeConstraint("T", {"tensor(float)"}, "Constrain input0 and output types to float tensors")
       .TypeAndShapeInferenceFunction([](ONNX_NAMESPACE::InferenceContext& ctx) {
         ONNX_NAMESPACE::propagateElemTypeFromInputToOutput(ctx, 0, 0);
-<<<<<<< HEAD
         ONNX_NAMESPACE::convPoolShapeInference(ctx, false, true, 0, 1);
       });
 
@@ -645,8 +640,6 @@
       .TypeConstraint("T", {"tensor(float)"}, "Constrain input and output types to float tensors")
       .TypeAndShapeInferenceFunction([](ONNX_NAMESPACE::InferenceContext& ctx) {
         ONNX_NAMESPACE::propagateElemTypeFromInputToOutput(ctx, 0, 0);
-=======
->>>>>>> f19d9a49
         ONNX_NAMESPACE::convPoolShapeInference(ctx, false, true, 0, 1);
       });
 
